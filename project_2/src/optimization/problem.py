from typing import Callable

import numpy as np

from finite_difference import finite_difference_gradient, finite_difference_hessian


class Problem:
    """
    Initialize a problem for optimization.

    Parameters:
    - objective_function: The objective function to be minimized.
    - gradient_function: (Optional) The gradient function of the objective function.
    """

    def __init__(
        self,
        f: Callable[[np.ndarray], float],
        f_grad: Callable[[np.ndarray], np.ndarray] | None = None,
        f_hess: Callable[[np.ndarray], np.ndarray] | None = None,
    ) -> None:
        self.objective_function = f
        self.gradient_function = (
<<<<<<< HEAD
            gradient_function
            if gradient_function
            else lambda x: finite_difference_gradient(objective_function, x, 1e-8)
=======
            f_grad
            if f_grad
            else lambda x: finite_difference_gradient(f, x, 1e-6)
>>>>>>> 68e465a5
        )
        self.hessian_function = (
            f_hess
            if f_hess
            else lambda x: finite_difference_hessian(x, f)
        )<|MERGE_RESOLUTION|>--- conflicted
+++ resolved
@@ -22,15 +22,9 @@
     ) -> None:
         self.objective_function = f
         self.gradient_function = (
-<<<<<<< HEAD
-            gradient_function
-            if gradient_function
-            else lambda x: finite_difference_gradient(objective_function, x, 1e-8)
-=======
             f_grad
             if f_grad
             else lambda x: finite_difference_gradient(f, x, 1e-6)
->>>>>>> 68e465a5
         )
         self.hessian_function = (
             f_hess
